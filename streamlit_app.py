"""Streamlit interface for the cell counting demo."""
from __future__ import annotations

import hashlib
from io import BytesIO
from pathlib import Path
from typing import Dict, Iterable, List, Optional, Sequence, Tuple

import streamlit as st
from PIL import Image, ImageDraw
from streamlit_drawable_canvas import st_canvas
import torch

from cell_counting import load_model
from cell_counting.inference import predict_image

DEFAULT_WEIGHTS = Path("results/models/best.pt")
SUPPORTED_TYPES = ("png", "jpg", "jpeg", "tif", "tiff", "bmp")
SAMPLE_FEED_DIR = Path("data/valid/images")
Box = Tuple[float, float, float, float]


def _resolve_device() -> str:
    """Pick the best available inference device."""

    if torch.cuda.is_available():
        return "cuda"
    mps = getattr(torch.backends, "mps", None)
    if mps is not None and torch.backends.mps.is_available():  # type: ignore[attr-defined]
        return "mps"
    return "cpu"


@st.cache_resource(show_spinner=False)
def get_model(device: str):
    """Load the cell counting model once per device."""

    return load_model(weights_path=DEFAULT_WEIGHTS, device=device)


def _to_bytes(image: Image.Image) -> bytes:
    buffer = BytesIO()
    image.save(buffer, format="PNG")
    return buffer.getvalue()

def _list_sample_frames() -> List[Path]:
    if not SAMPLE_FEED_DIR.exists():
        return []
    return sorted(
        [p for p in SAMPLE_FEED_DIR.rglob("*") if p.suffix.lower().lstrip(".") in SUPPORTED_TYPES]
    )


def _load_uploaded_image(uploaded) -> Optional[Image.Image]:  # type: ignore[override]
    if uploaded is None:
        return None
    try:
        return Image.open(uploaded).convert("RGB")
    except Exception as exc:  # pragma: no cover - user input handling
        st.error(f"Failed to open the provided image: {exc}")
        return None


def _canvas_rectangles(canvas_json: Optional[Dict]) -> List[Dict[str, float]]:
    if not canvas_json:
        return []
    rectangles: List[Dict[str, float]] = []
    for obj in canvas_json.get("objects", []):
        if obj.get("type") != "rect":
            continue
        rectangles.append(
            {
                "left": float(obj.get("left", 0.0)),
                "top": float(obj.get("top", 0.0)),
                "width": float(obj.get("width", 0.0)),
                "height": float(obj.get("height", 0.0)),
            }
        )
    return rectangles


def _crop_roi(image: Image.Image, rect: Dict[str, float]) -> Tuple[Image.Image, Box]:
    width, height = image.size
    x1 = max(int(rect["left"]), 0)
    y1 = max(int(rect["top"]), 0)
    x2 = min(int(rect["left"] + rect["width"]), width)
    y2 = min(int(rect["top"] + rect["height"]), height)
    if x2 <= x1 or y2 <= y1:
        return image, (0.0, 0.0, float(width), float(height))
    return image.crop((x1, y1, x2, y2)), (float(x1), float(y1), float(x2), float(y2))


def _normalise_box(box: Box, width: int, height: int) -> Optional[Box]:
    x1, y1, x2, y2 = box
    x1 = max(0.0, min(float(width), x1))
    x2 = max(0.0, min(float(width), x2))
    y1 = max(0.0, min(float(height), y1))
    y2 = max(0.0, min(float(height), y2))
    if x2 <= x1 or y2 <= y1:
        return None
    return (x1, y1, x2, y2)


def _annotate_image(image: Image.Image, boxes: Iterable[Box]) -> Image.Image:
    annotated = image.copy()
    draw_ctx = ImageDraw.Draw(annotated)
    boxes_list = [
        (float(box[0]), float(box[1]), float(box[2]), float(box[3]))
        for box in boxes
    ]
    for box in boxes_list:
        x1, y1, x2, y2 = box
        draw_ctx.rectangle([x1, y1, x2, y2], outline=(255, 0, 255), width=6)
    count_text = f"count: {len(boxes_list)}"
    if hasattr(draw_ctx, "textbbox"):
        left, top, right, bottom = draw_ctx.textbbox((0, 0), count_text)
        text_width = right - left
        text_height = bottom - top
    else:  # pragma: no cover - Pillow < 8 compatibility
        text_width, text_height = draw_ctx.textsize(count_text)
    overlay = [6, 6, 6 + text_width + 12, 6 + text_height + 12]
    draw_ctx.rectangle(overlay, fill=(0, 0, 0))
    draw_ctx.text((12, 12), count_text, fill=(255, 255, 255))
    return annotated


def _prepare_box_editor_data(boxes: Sequence[Box]) -> List[Dict[str, object]]:
    return [
        {
            "id": idx + 1,
            "x1": round(float(box[0]), 2),
            "y1": round(float(box[1]), 2),
            "x2": round(float(box[2]), 2),
            "y2": round(float(box[3]), 2),
            "active": True,
            "source": "model",
        }
        for idx, box in enumerate(boxes)
    ]


def _extract_active_boxes(rows: Sequence[Dict[str, object]], width: int, height: int) -> List[Box]:
    active: List[Box] = []
    for row in rows:
        if not row:
            continue
        if not row.get("active", True):
            continue
        try:
            x1 = float(row.get("x1", 0))
            y1 = float(row.get("y1", 0))
            x2 = float(row.get("x2", 0))
            y2 = float(row.get("y2", 0))
        except (TypeError, ValueError):
            continue
        normalised = _normalise_box((x1, y1, x2, y2), width, height)
        if normalised is not None:
            active.append(normalised)
    return active


def _list_sample_frames() -> List[Path]:
    if not SAMPLE_FEED_DIR.exists():
        return []
    return sorted(
        [p for p in SAMPLE_FEED_DIR.rglob("*") if p.suffix.lower().lstrip(".") in SUPPORTED_TYPES]
    )


def _load_uploaded_image(uploaded) -> Optional[Image.Image]:  # type: ignore[override]
    if uploaded is None:
        return None
    try:
        return Image.open(uploaded).convert("RGB")
    except Exception as exc:  # pragma: no cover - user input handling
        st.error(f"Failed to open the provided image: {exc}")
        return None


def _canvas_rectangles(canvas_json: Optional[Dict]) -> List[Dict[str, float]]:
    if not canvas_json:
        return []
    rectangles: List[Dict[str, float]] = []
    for obj in canvas_json.get("objects", []):
        if obj.get("type") != "rect":
            continue
        rectangles.append(
            {
                "left": float(obj.get("left", 0.0)),
                "top": float(obj.get("top", 0.0)),
                "width": float(obj.get("width", 0.0)),
                "height": float(obj.get("height", 0.0)),
            }
        )
    return rectangles


def _crop_roi(image: Image.Image, rect: Dict[str, float]) -> Tuple[Image.Image, Box]:
    width, height = image.size
    x1 = max(int(rect["left"]), 0)
    y1 = max(int(rect["top"]), 0)
    x2 = min(int(rect["left"] + rect["width"]), width)
    y2 = min(int(rect["top"] + rect["height"]), height)
    if x2 <= x1 or y2 <= y1:
        return image, (0.0, 0.0, float(width), float(height))
    return image.crop((x1, y1, x2, y2)), (float(x1), float(y1), float(x2), float(y2))


def _normalise_box(box: Box, width: int, height: int) -> Optional[Box]:
    x1, y1, x2, y2 = box
    x1 = max(0.0, min(float(width), x1))
    x2 = max(0.0, min(float(width), x2))
    y1 = max(0.0, min(float(height), y1))
    y2 = max(0.0, min(float(height), y2))
    if x2 <= x1 or y2 <= y1:
        return None
    return (x1, y1, x2, y2)


def _annotate_image(image: Image.Image, boxes: Iterable[Box]) -> Image.Image:
    annotated = image.copy()
    draw_ctx = ImageDraw.Draw(annotated)
    boxes_list = [
        (float(box[0]), float(box[1]), float(box[2]), float(box[3]))
        for box in boxes
    ]
    for box in boxes_list:
        x1, y1, x2, y2 = box
        draw_ctx.rectangle([x1, y1, x2, y2], outline=(255, 0, 255), width=6)
    count_text = f"count: {len(boxes_list)}"
    if hasattr(draw_ctx, "textbbox"):
        left, top, right, bottom = draw_ctx.textbbox((0, 0), count_text)
        text_width = right - left
        text_height = bottom - top
    else:  # pragma: no cover - Pillow < 8 compatibility
        text_width, text_height = draw_ctx.textsize(count_text)
    overlay = [6, 6, 6 + text_width + 12, 6 + text_height + 12]
    draw_ctx.rectangle(overlay, fill=(0, 0, 0))
    draw_ctx.text((12, 12), count_text, fill=(255, 255, 255))
    return annotated


def _prepare_box_editor_data(boxes: Sequence[Box]) -> List[Dict[str, object]]:
    return [
        {
            "id": idx + 1,
            "x1": round(float(box[0]), 2),
            "y1": round(float(box[1]), 2),
            "x2": round(float(box[2]), 2),
            "y2": round(float(box[3]), 2),
            "active": True,
            "source": "model",
        }
        for idx, box in enumerate(boxes)
    ]


def _extract_active_boxes(rows: Sequence[Dict[str, object]], width: int, height: int) -> List[Box]:
    active: List[Box] = []
    for row in rows:
        if not row:
            continue
        if not row.get("active", True):
            continue
        try:
            x1 = float(row.get("x1", 0))
            y1 = float(row.get("y1", 0))
            x2 = float(row.get("x2", 0))
            y2 = float(row.get("y2", 0))
        except (TypeError, ValueError):
            continue
        normalised = _normalise_box((x1, y1, x2, y2), width, height)
        if normalised is not None:
            active.append(normalised)
    return active


def main() -> None:
    st.set_page_config(page_title="Cell Counting", page_icon="🧫", layout="centered")
    st.title("Cell Counting Demo")
    st.caption(
        "Upload a microscopy image to run the trained detector and count the detected cells."
    )

    device = _resolve_device()
    st.sidebar.header("Inference settings")
    st.sidebar.write(f"Using **{device.upper()}** for inference")
    confidence = st.sidebar.slider(
        "Confidence threshold", min_value=0.05, max_value=0.9, value=0.15, step=0.05
    )
    blank_upload = st.sidebar.file_uploader(
        "Blanking image (optional)",
        type=SUPPORTED_TYPES,
        accept_multiple_files=False,
        help="Upload a blank reference image to subtract before inference.",
    )

<<<<<<< HEAD
=======
    # uploaded = st.file_uploader(
    #     "Upload an image", type=SUPPORTED_TYPES, accept_multiple_files=False
>>>>>>> 66146bb9
    st.subheader("Input selection")
    input_mode = st.radio(
        "Choose how to provide imagery",
        ("Upload image", "Live microscope feed"),
        horizontal=True,
    )

<<<<<<< HEAD
    original_image: Optional[Image.Image] = None
    image_label = "uploaded"

=======
    # if not uploaded:
    #     st.info("Upload an image to begin.")
    #     return
    original_image: Optional[Image.Image] = None
    image_label = "uploaded"

    # try:
    #     original_image = Image.open(uploaded).convert("RGB")
    # except Exception as exc:  # pragma: no cover - user input handling
    #     st.error(f"Failed to open the uploaded image: {exc}")
    #     return
>>>>>>> 66146bb9
    if input_mode == "Upload image":
        uploaded = st.file_uploader(
            "Upload an image", type=SUPPORTED_TYPES, accept_multiple_files=False
        )
        if uploaded is None:
            st.info("Upload an image to begin.")
            return
        original_image = _load_uploaded_image(uploaded)
        image_label = getattr(uploaded, "name", "uploaded")
        if original_image is None:
            return
    else:
        feed_source = st.selectbox(
            "Live input source",
            ("Webcam (camera input)", "Microscope adapter (sample feed)"),
        )
        if feed_source == "Webcam (camera input)":
            camera_capture = st.camera_input(
                "Microscope feed", key="microscope_camera", help="Capture a frame from the connected microscope."
            )
            if camera_capture is None:
                st.info("Capture a frame from the microscope feed to continue.")
                return
            original_image = _load_uploaded_image(camera_capture)
            image_label = "camera_capture"
            if original_image is None:
                return
        else:
            frames = _list_sample_frames()
            if not frames:
                st.warning(
                    "No sample frames were found in `data/valid/images`. Add reference imagery to use the simulated microscope adapter feed."
                )
                return
            index_key = "sample_feed_index"
            if index_key not in st.session_state:
                st.session_state[index_key] = 0
            cols = st.columns([1, 1, 2])
            with cols[0]:
                if st.button("Previous", use_container_width=True):
                    st.session_state[index_key] = (st.session_state[index_key] - 1) % len(frames)
            with cols[1]:
                if st.button("Next", use_container_width=True):
                    st.session_state[index_key] = (st.session_state[index_key] + 1) % len(frames)
            current_index = st.session_state[index_key]
            current_frame = frames[current_index]
            cols[2].markdown(f"**Frame:** `{current_frame.name}` ({current_index + 1}/{len(frames)})")
            original_image = Image.open(current_frame).convert("RGB")
            image_label = current_frame.name

        st.image(original_image, caption="Latest microscope frame", use_column_width=True)

    blank_image = None
    if blank_upload is not None:
        try:
            blank_image = Image.open(blank_upload).convert("RGB")
        except Exception as exc:  # pragma: no cover - user input handling
            st.error(f"Failed to open the blanking image: {exc}")
            return
    roi_info: Optional[Tuple[Image.Image, Box]] = None
    st.subheader("Region of interest")
    enable_roi = st.toggle(
        "Enable region selection",
        value=False,
        help="Draw a rectangle on the frame to analyse only a specific area.",
    )

    inference_image = original_image
    if enable_roi and original_image is not None:
        canvas_result = st_canvas(
            fill_color="rgba(255, 0, 255, 0.2)",
            stroke_width=3,
            stroke_color="#ff00ff",
            background_image=original_image,
            height=original_image.height,
            width=original_image.width,
            drawing_mode="rect",
            key=f"roi_canvas_{image_label}",
            update_streamlit=True,
        )
        rectangles = _canvas_rectangles(canvas_result.json_data)
        if rectangles:
            cropped, roi_box = _crop_roi(original_image, rectangles[-1])
            inference_image = cropped
            roi_info = (cropped, roi_box)
            st.caption("Using the highlighted region for inference.")
            st.image(cropped, caption="Selected region", use_column_width=True)
        else:
            st.caption("No region selected; analysing the full frame.")

    roi_info: Optional[Tuple[Image.Image, Box]] = None
    st.subheader("Region of interest")
    enable_roi = st.toggle(
        "Enable region selection",
        value=False,
        help="Draw a rectangle on the frame to analyse only a specific area.",
    )

    inference_image = original_image
    if enable_roi and original_image is not None:
        canvas_result = st_canvas(
            fill_color="rgba(255, 0, 255, 0.2)",
            stroke_width=3,
            stroke_color="#ff00ff",
            background_image=original_image,
            height=original_image.height,
            width=original_image.width,
            drawing_mode="rect",
            key=f"roi_canvas_{image_label}",
            update_streamlit=True,
        )
        rectangles = _canvas_rectangles(canvas_result.json_data)
        if rectangles:
            cropped, roi_box = _crop_roi(original_image, rectangles[-1])
            inference_image = cropped
            roi_info = (cropped, roi_box)
            st.caption("Using the highlighted region for inference.")
            st.image(cropped, caption="Selected region", use_column_width=True)
        else:
            st.caption("No region selected; analysing the full frame.")

    with st.spinner("Loading model and running inference..."):
        try:
            model = get_model(device)
        except FileNotFoundError:
            st.error(
                "Model weights not found. Place the trained weights at "
                f"`{DEFAULT_WEIGHTS.as_posix()}` to enable inference."
            )
            st.stop()
        except Exception as exc:  # pragma: no cover - defensive user feedback
            st.error(f"Failed to load the model: {exc}")
            st.stop()

        try:
            result = predict_image(
                image=inference_image,
                model=model,
                image_size=getattr(model, "image_size", 640),
                conf=float(confidence),
                blank_image=blank_image
                if not roi_info
                or blank_image is None
                or blank_image.size != original_image.size
                else blank_image.crop(tuple(int(v) for v in roi_info[1])),
                draw=True,
                return_image=True,
            )
        except Exception as exc:  # pragma: no cover - defensive user feedback
            st.error(f"Inference failed: {exc}")
            st.stop()

    st.success(f"Predicted cell count: {result.count}")

<<<<<<< HEAD
    annotated_source = result.image or inference_image
    image_digest = hashlib.md5(_to_bytes(annotated_source)).hexdigest()

=======
    if result.image is not None:
    annotated_source = result.image or inference_image
    image_digest = hashlib.md5(_to_bytes(annotated_source)).hexdigest()

    #     st.image(result.image, caption="Annotated detections")
    #     st.download_button(
    #         "Download annotated image",
    #         data=_to_bytes(result.image),
    #         file_name="cell_counting_result.png",
    #         mime="image/png",
    #     )
    # else:
    #     st.image(original_image, caption="Original image", use_column_width=True)
>>>>>>> 66146bb9
    st.subheader("Review detections")
    st.image(annotated_source, caption="Model detections", use_column_width=True)

    boxes_state = st.session_state.setdefault("boxes_editor", {})
    initial_boxes = [tuple(map(float, box)) for box in result.boxes.tolist()] if result.boxes is not None else []

    if boxes_state.get("digest") != image_digest:
        boxes_state.clear()
        boxes_state["digest"] = image_digest
        boxes_state["data"] = _prepare_box_editor_data(initial_boxes)

    st.markdown("Adjust the detections below. Toggle **active** to remove a box or append a new row to add one.")

    edited_rows = st.data_editor(
        boxes_state.get("data", []),
        num_rows="dynamic",
        hide_index=True,
        use_container_width=True,
        column_config={
            "id": st.column_config.NumberColumn("ID", disabled=True),
            "x1": st.column_config.NumberColumn("x1", help="Left coordinate (pixels)"),
            "y1": st.column_config.NumberColumn("y1", help="Top coordinate (pixels)"),
            "x2": st.column_config.NumberColumn("x2", help="Right coordinate (pixels)"),
            "y2": st.column_config.NumberColumn("y2", help="Bottom coordinate (pixels)"),
            "active": st.column_config.CheckboxColumn("Active"),
            "source": st.column_config.TextColumn("Source", help="Origin of the bounding box"),
        },
        key=f"editor_{image_digest}",
    )

    boxes_state["data"] = edited_rows

    cols = st.columns([1, 1])
    with cols[0]:
        if st.button("Reset to model predictions", use_container_width=True):
            boxes_state["data"] = _prepare_box_editor_data(initial_boxes)
            st.experimental_rerun()

    adjusted_boxes = _extract_active_boxes(boxes_state["data"], inference_image.width, inference_image.height)

    adjusted_image = _annotate_image(inference_image, adjusted_boxes)

    st.metric("Adjusted cell count", len(adjusted_boxes), delta=len(adjusted_boxes) - result.count)
    st.image(adjusted_image, caption="Adjusted detections", use_column_width=True)

    download_name = f"cell_counting_{image_label.replace(' ', '_')}.png"
    st.download_button(
        "Download adjusted image",
        data=_to_bytes(adjusted_image),
        file_name=download_name,
        mime="image/png",
    )


if __name__ == "__main__":
    main()<|MERGE_RESOLUTION|>--- conflicted
+++ resolved
@@ -295,11 +295,6 @@
         help="Upload a blank reference image to subtract before inference.",
     )
 
-<<<<<<< HEAD
-=======
-    # uploaded = st.file_uploader(
-    #     "Upload an image", type=SUPPORTED_TYPES, accept_multiple_files=False
->>>>>>> 66146bb9
     st.subheader("Input selection")
     input_mode = st.radio(
         "Choose how to provide imagery",
@@ -307,23 +302,9 @@
         horizontal=True,
     )
 
-<<<<<<< HEAD
     original_image: Optional[Image.Image] = None
     image_label = "uploaded"
 
-=======
-    # if not uploaded:
-    #     st.info("Upload an image to begin.")
-    #     return
-    original_image: Optional[Image.Image] = None
-    image_label = "uploaded"
-
-    # try:
-    #     original_image = Image.open(uploaded).convert("RGB")
-    # except Exception as exc:  # pragma: no cover - user input handling
-    #     st.error(f"Failed to open the uploaded image: {exc}")
-    #     return
->>>>>>> 66146bb9
     if input_mode == "Upload image":
         uploaded = st.file_uploader(
             "Upload an image", type=SUPPORTED_TYPES, accept_multiple_files=False
@@ -478,25 +459,9 @@
 
     st.success(f"Predicted cell count: {result.count}")
 
-<<<<<<< HEAD
     annotated_source = result.image or inference_image
     image_digest = hashlib.md5(_to_bytes(annotated_source)).hexdigest()
 
-=======
-    if result.image is not None:
-    annotated_source = result.image or inference_image
-    image_digest = hashlib.md5(_to_bytes(annotated_source)).hexdigest()
-
-    #     st.image(result.image, caption="Annotated detections")
-    #     st.download_button(
-    #         "Download annotated image",
-    #         data=_to_bytes(result.image),
-    #         file_name="cell_counting_result.png",
-    #         mime="image/png",
-    #     )
-    # else:
-    #     st.image(original_image, caption="Original image", use_column_width=True)
->>>>>>> 66146bb9
     st.subheader("Review detections")
     st.image(annotated_source, caption="Model detections", use_column_width=True)
 
